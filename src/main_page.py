"""
This file is part of SSE Auto Translator
by Cutleast and falls under the license
Attribution-NonCommercial-NoDerivatives 4.0 International.
"""

import os

import jstyleson as json
import qtawesome as qta
import qtpy.QtCore as qtc
import qtpy.QtGui as qtg
import qtpy.QtWidgets as qtw

import utilities as utils
from database import DatabaseWidget
from main import MainApp
from mod_managers import SUPPORTED_MOD_MANAGERS
from plugin_parser import PluginParser
from processor import Processor
from widgets import LoadingDialog, StringListDialog, IgnoreListDialog


class MainPageWidget(qtw.QWidget):
    """
    Main page of AT, displays modlist
    including MO2 separators.
    """

    mods: list[utils.Mod] = None

    ignore_list: list[str] = None

    def __init__(self, app: MainApp):
        super().__init__()

        self.app = app
        self.loc = app.loc
        self.mloc = app.loc.main_page

        vlayout = qtw.QVBoxLayout()
        self.setLayout(vlayout)

        hlayout = qtw.QHBoxLayout()
        vlayout.addLayout(hlayout)

        self.title_label = qtw.QLabel(self.mloc.modlist)
        self.title_label.setObjectName("relevant_label")
        hlayout.addWidget(self.title_label)

        hlayout.addStretch()

        num_label = qtw.QLabel(self.mloc.plugins + ":")
        num_label.setObjectName("relevant_label")
        hlayout.addWidget(num_label)

        self.plugins_num_label = qtw.QLCDNumber()
        self.plugins_num_label.setDigitCount(4)
        hlayout.addWidget(self.plugins_num_label)

        hlayout = qtw.QHBoxLayout()
        vlayout.addLayout(hlayout)

        self.tool_bar = qtw.QToolBar()
        self.tool_bar.setIconSize(qtc.QSize(32, 32))
        self.tool_bar.setFloatable(False)
        hlayout.addWidget(self.tool_bar)

        filter_menu = qtw.QMenu()

        self.filter_none = qtw.QCheckBox(self.mloc.filter_none, filter_menu)
        self.filter_none.setObjectName("menu_checkbox")
        self.filter_none.setChecked(True)
        self.filter_none.stateChanged.connect(lambda _: self.update_modlist())
        widget_action = qtw.QWidgetAction(filter_menu)
        widget_action.setDefaultWidget(self.filter_none)
        filter_menu.addAction(widget_action)

        self.filter_no_strings = qtw.QCheckBox(self.mloc.filter_no_strings, filter_menu)
        self.filter_no_strings.setObjectName("menu_checkbox")
        self.filter_no_strings.setChecked(True)
        self.filter_no_strings.stateChanged.connect(lambda _: self.update_modlist())
        widget_action = qtw.QWidgetAction(filter_menu)
        widget_action.setDefaultWidget(self.filter_no_strings)
        filter_menu.addAction(widget_action)

        self.filter_translation_installed = qtw.QCheckBox(
            self.mloc.filter_translation_installed, filter_menu
        )
        self.filter_translation_installed.setObjectName("menu_checkbox")
        self.filter_translation_installed.setChecked(True)
        self.filter_translation_installed.stateChanged.connect(
            lambda _: self.update_modlist()
        )
        widget_action = qtw.QWidgetAction(filter_menu)
        widget_action.setDefaultWidget(self.filter_translation_installed)
        filter_menu.addAction(widget_action)

        self.filter_translation_available = qtw.QCheckBox(
            self.mloc.filter_translation_available, filter_menu
        )
        self.filter_translation_available.setObjectName("menu_checkbox")
        self.filter_translation_available.setChecked(True)
        self.filter_translation_available.stateChanged.connect(
            lambda _: self.update_modlist()
        )
        widget_action = qtw.QWidgetAction(filter_menu)
        widget_action.setDefaultWidget(self.filter_translation_available)
        filter_menu.addAction(widget_action)

        self.filter_translation_incomplete = qtw.QCheckBox(
            self.mloc.filter_translation_incomplete, filter_menu
        )
        self.filter_translation_incomplete.setObjectName("menu_checkbox")
        self.filter_translation_incomplete.setChecked(True)
        self.filter_translation_incomplete.stateChanged.connect(
            lambda _: self.update_modlist()
        )
        widget_action = qtw.QWidgetAction(filter_menu)
        widget_action.setDefaultWidget(self.filter_translation_incomplete)
        filter_menu.addAction(widget_action)

        self.filter_requires_translation = qtw.QCheckBox(
            self.mloc.filter_requires_translation, filter_menu
        )
        self.filter_requires_translation.setObjectName("menu_checkbox")
        self.filter_requires_translation.setChecked(True)
        self.filter_requires_translation.stateChanged.connect(
            lambda _: self.update_modlist()
        )
        widget_action = qtw.QWidgetAction(filter_menu)
        widget_action.setDefaultWidget(self.filter_requires_translation)
        filter_menu.addAction(widget_action)

        self.filter_no_translation_available = qtw.QCheckBox(
            self.mloc.filter_no_translation_available, filter_menu
        )
        self.filter_no_translation_available.setObjectName("menu_checkbox")
        self.filter_no_translation_available.setChecked(True)
        self.filter_no_translation_available.stateChanged.connect(
            lambda _: self.update_modlist()
        )
        widget_action = qtw.QWidgetAction(filter_menu)
        widget_action.setDefaultWidget(self.filter_no_translation_available)
        filter_menu.addAction(widget_action)

        filter_action = self.tool_bar.addAction(
            qta.icon("mdi6.filter", color="#ffffff"),
            self.loc.main.filter_options,
        )
        filter_action.setMenu(filter_menu)
        filter_action.triggered.connect(
            lambda: filter_menu.exec(self.tool_bar.mapToGlobal(self.tool_bar.pos()))
        )
        self.tool_bar.addAction(filter_action)

        open_ignore_list_action = self.tool_bar.addAction(
            qta.icon("mdi6.playlist-remove", color="#ffffff"),
            self.mloc.open_ignore_list,
        )
        open_ignore_list_action.triggered.connect(self.open_ignore_list)

        help_action = self.tool_bar.addAction(
            qta.icon("mdi6.help", color="#ffffff"), self.mloc.show_help
        )
        help_action.triggered.connect(self.show_help)

        self.tool_bar.addSeparator()

        scan_modlist_action = self.tool_bar.addAction(
            qtg.QIcon(str(self.app.data_path / "icons" / "detect_lang.svg")),
            self.loc.main.scan_modlist,
        )
        self.tool_bar.widgetForAction(scan_modlist_action).setObjectName(
            "accent_button"
        )
        scan_modlist_action.triggered.connect(
            lambda: (
                Processor.scan_modlist(self.mods, self.app),
                self.tool_bar.widgetForAction(scan_nm_action).setObjectName(
                    "accent_button"
                ),
                self.tool_bar.widgetForAction(scan_modlist_action).setObjectName(""),
                self.tool_bar.setStyleSheet(self.app.styleSheet()),
            )
        )

        scan_nm_action = self.tool_bar.addAction(
            qtg.QIcon(str(self.app.data_path / "icons" / "scan_nm.svg")),
            self.loc.main.scan_nm_translations,
        )
        scan_nm_action.triggered.connect(
            lambda: (
                Processor.scan_nm(self.mods, self.app),
                self.tool_bar.widgetForAction(
                    download_translations_action
                ).setObjectName("accent_button"),
                self.tool_bar.widgetForAction(scan_nm_action).setObjectName(""),
                self.tool_bar.setStyleSheet(self.app.styleSheet()),
            )
        )

        download_translations_action = self.tool_bar.addAction(
            qta.icon("mdi6.download-multiple", color="#ffffff"),
            self.loc.main.download_translations,
        )
        download_translations_action.triggered.connect(
            lambda: (
                Processor.download_and_install_translations(self.mods, self.app),
                self.tool_bar.widgetForAction(build_dict_action).setObjectName(
                    "accent_button"
                ),
                self.tool_bar.widgetForAction(
                    download_translations_action
                ).setObjectName(""),
                self.tool_bar.setStyleSheet(self.app.styleSheet()),
            )
        )

        build_dict_action = self.tool_bar.addAction(
            qta.icon("mdi6.export-variant", color="#ffffff"),
            self.loc.main.build_dictionary,
        )
        build_dict_action.triggered.connect(
<<<<<<< HEAD
            lambda: Processor.build_dsd_dictionary(self.mods, self.app)
=======
            lambda: (
                Processor.build_dsd_dictionary(self.mods, self.app),
                self.tool_bar.widgetForAction(build_dict_action).setObjectName(""),
                self.tool_bar.setStyleSheet(self.app.styleSheet()),
            )
>>>>>>> 6c79fd15
        )

        self.tool_bar.addSeparator()

        deep_scan_action = self.tool_bar.addAction(
            qta.icon("mdi6.line-scan", color="#ffffff"),
            self.loc.main.deep_scan + "\n[Experimental]",
        )
        deep_scan_action.triggered.connect(
            lambda: Processor.run_deep_scan(self.mods, self.app)
        )

        self.search_box = qtw.QLineEdit()
        self.search_box.setClearButtonEnabled(True)
        self.search_box.setPlaceholderText(self.loc.main.search)
        self.search_icon: qtg.QAction = self.search_box.addAction(
            qta.icon("fa.search", color="#ffffff"),
            qtw.QLineEdit.ActionPosition.LeadingPosition,
        )
        self.search_box.textChanged.connect(lambda text: self.update_modlist())
        self.search_box.returnPressed.connect(self.update_modlist)
        hlayout.addWidget(self.search_box)

        splitter = qtw.QSplitter()
        vlayout.addWidget(splitter, stretch=1)

        self.mods_widget = qtw.QTreeWidget()
        self.mods_widget.setAlternatingRowColors(True)
        splitter.addWidget(self.mods_widget)

        self.mods_widget.setHeaderLabels(
            [
                self.loc.main.name,
                self.loc.main.version,
                self.mloc.priority,
            ]
        )
        self.mods_widget.header().setDefaultAlignment(qtc.Qt.AlignmentFlag.AlignCenter)
        self.mods_widget.setSelectionMode(
            qtw.QAbstractItemView.SelectionMode.ExtendedSelection
        )
        self.mods_widget.header().setSectionResizeMode(
            0, qtw.QHeaderView.ResizeMode.Stretch
        )
        self.mods_widget.header().setStretchLastSection(False)

        def on_context_menu(point: qtc.QPoint):
            if not self.mods_widget.selectedItems():
                return

            # Get item at mouse position
            mod_selected = False
            plugin_selected = False
            mouse_pos = self.mods_widget.mapFromGlobal(qtg.QCursor.pos())
            mouse_pos.setY(mouse_pos.y() - self.mods_widget.header().height())
            current_item = self.mods_widget.itemAt(mouse_pos)

            if current_item is None:
                return

            if current_item.isDisabled():
                return
            if (
                qtc.Qt.ItemFlag.ItemIsUserCheckable in current_item.flags()
                and not current_item.text(2)
            ):
                selected_plugin = [
                    _plugin
                    for mod in self.mods
                    for _plugin in mod.plugins
                    if _plugin.tree_item == current_item
                ][0]
                plugin_selected = True
            else:
                matching = [
                    _mod
                    for _mod in self.mods
                    if _mod.tree_item == current_item
                    and not _mod.name.endswith("_separator")
                ]
                if matching:
                    selected_mod = matching[0]
                    mod_selected = True

            def show_strings():
                item = self.mods_widget.selectedItems()[0]
                if (
                    qtc.Qt.ItemFlag.ItemIsUserCheckable in item.flags()
                    and not item.text(2)
                ):
                    plugin = [
                        plugin
                        for mod in self.mods
                        for plugin in mod.plugins
                        if plugin.tree_item == item
                    ][0]

                    parser = PluginParser(plugin.path)
                    parser.parse_plugin()
                    strings = [
                        string
                        for group in parser.extract_strings().values()
                        for string in group
                    ]

                    dialog = StringListDialog(self.app, plugin.name, strings)
                    dialog.show()

            def check_selected():
                for item in self.mods_widget.selectedItems():
                    if (
                        qtc.Qt.ItemFlag.ItemIsUserCheckable in item.flags()
                        and not item.text(2)
                    ):
                        item.setCheckState(0, qtc.Qt.CheckState.Checked)

            def uncheck_selected():
                for item in self.mods_widget.selectedItems():
                    if (
                        qtc.Qt.ItemFlag.ItemIsUserCheckable in item.flags()
                        and not item.text(2)
                    ):
                        item.setCheckState(0, qtc.Qt.CheckState.Unchecked)

            def add_to_ignore_list():
                for item in self.mods_widget.selectedItems():
                    if (
                        qtc.Qt.ItemFlag.ItemIsUserCheckable in item.flags()
                        and not item.text(2)
                    ):
                        plugin_name = item.text(0).lower()
                        if plugin_name not in self.ignore_list:
                            self.ignore_list.append(plugin_name)

                self.save_ignore_list()
                self.update_modlist()

            def open_modpage():
                item = self.mods_widget.selectedItems()[0]
                matching = [_mod for _mod in self.mods if _mod.tree_item == item]
                if matching:
                    mod = matching[0]
                    if mod.mod_id:
                        url = utils.create_nexus_mods_url(
                            "skyrimspecialedition", mod.mod_id
                        )
                        os.startfile(url)

            def open_in_explorer():
                if mod_selected:
                    if selected_mod.path.is_dir():
                        os.system(f'explorer.exe "{selected_mod.path}"')
                elif plugin_selected:
                    if selected_plugin.path.is_file():
                        os.system(f'explorer.exe /select,"{selected_plugin.path}"')

            def show_translation_at_nm():
                if not plugin_selected and not mod_selected:
                    return

                if plugin_selected:
                    translation = self.app.database.get_translation_by_plugin_name(
                        selected_plugin.name
                    )
                else:
                    translation = self.app.database.get_translation_by_mod(selected_mod)

                if translation:
                    if translation.mod_id and translation.file_id:
                        url = utils.create_nexus_mods_url(
                            "skyrimspecialedition", translation.mod_id
                        )
                        os.startfile(url)
                else:
                    if plugin_selected:
                        mod = [
                            _mod
                            for _mod in self.mods
                            if selected_plugin in _mod.plugins
                        ][0]
                    else:
                        mod = selected_mod
                    translations = self.app.api.get_mod_translations(
                        "skyrimspecialedition", mod.mod_id
                    )
                    translation_urls = translations.get(
                        self.app.user_config["language"]
                    )
                    if translation_urls:
                        os.startfile(translation_urls[0])

            def show_untranslated_strings():
                if not plugin_selected:
                    return

                translation = self.app.database.get_translation_by_plugin_name(
                    selected_plugin.name
                )

                if translation is None:
                    return

                untranslated_strings = [
                    string
                    for string in translation.strings[selected_plugin.name.lower()]
                    if string.status == string.Status.TranslationRequired
                    or string.status == string.Status.TranslationIncomplete
                ]

                if untranslated_strings:
                    dialog = StringListDialog(
                        self.app, translation.name, untranslated_strings
                    )
                    dialog.show()

            def show_translation_strings():
                if not plugin_selected and not mod_selected:
                    return

                if plugin_selected:
                    translation = self.app.database.get_translation_by_plugin_name(
                        selected_plugin.name
                    )
                else:
                    translation = self.app.database.get_translation_by_mod(selected_mod)

                if translation:
                    strings = [
                        string
                        for plugin_strings in translation.strings.values()
                        for string in plugin_strings
                    ]

                    dialog = StringListDialog(self.app, translation.name, strings, True)
                    dialog.show()

            def show_translation():
                if not plugin_selected and not mod_selected:
                    return

                if plugin_selected:
                    translation = self.app.database.get_translation_by_plugin_name(
                        selected_plugin.name
                    )
                else:
                    translation = self.app.database.get_translation_by_mod(selected_mod)

                if translation:
                    translations_widget = (
                        self.database_widget.translations_widget.translations_widget
                    )
                    translations_widget.selectionModel().select(
                        translations_widget.indexFromItem(translation.tree_item),
                        qtc.QItemSelectionModel.SelectionFlag.Rows
                        | qtc.QItemSelectionModel.SelectionFlag.ClearAndSelect,
                    )
                    translations_widget.scrollToItem(
                        translation.tree_item,
                        qtw.QTreeWidget.ScrollHint.PositionAtCenter,
                    )

            def create_translation():
                if plugin_selected:
                    if not self.app.database.get_translation_by_plugin_name(
                        selected_plugin.name
                    ):

                        def process(ldialog: LoadingDialog):
                            ldialog.updateProgress(
                                text1=self.loc.main.creating_translation
                            )

                            global translation
                            translation = self.app.database.create_translation(
                                selected_plugin.path
                            )
                            translation.save_translation()
                            self.app.database.add_translation(translation)

                        loadingdialog = LoadingDialog(self.app.root, self.app, process)
                        loadingdialog.exec()

                        self.database_widget.translations_widget.load_translations()
                        self.database_widget.translations_widget.translations_widget.scrollToItem(
                            translation.tree_item,
                            qtw.QTreeWidget.ScrollHint.PositionAtCenter,
                        )
                        selected_plugin.status = (
                            utils.Plugin.Status.TranslationIncomplete
                        )
                        self.update_modlist()
                        self.app.translation_editor.open_translation(translation)
                        self.app.tab_widget.setCurrentWidget(
                            self.app.translation_editor
                        )

            def import_as_translation():
                mod = [
                    _mod
                    for _mod in self.mods
                    if _mod.tree_item == current_item.parent()
                ][0]

                def process(ldialog: LoadingDialog):
                    ldialog.updateProgress(
                        text1=self.loc.main.importing_installed_translation
                    )
                    Processor.import_translation(
                        self.mods, mod, self.app, ignore_translation_status=True
                    )

                loadingdialog = LoadingDialog(self.app.root, self.app, process)
                loadingdialog.exec()

                self.app.database.save_database()
                self.app.mainpage_widget.database_widget.translations_widget.load_translations()
                self.update_modlist()

                messagebox = qtw.QMessageBox(self.app.root)
                messagebox.setWindowTitle(self.loc.main.success)
                messagebox.setText(self.loc.database.translation_imported)
                utils.apply_dark_title_bar(messagebox)
                messagebox.exec()

            def edit_translation():
                if not plugin_selected and not mod_selected:
                    return

                if plugin_selected:
                    translation = self.app.database.get_translation_by_plugin_name(
                        selected_plugin.name
                    )
                else:
                    translation = self.app.database.get_translation_by_mod(selected_mod)

                if translation:
                    self.app.translation_editor.open_translation(translation)
                    self.app.tab_widget.setCurrentIndex(1)

            menu = qtw.QMenu()

            expand_all_action = menu.addAction(self.loc.main.expand_all)
            expand_all_action.setIcon(
                qta.icon("mdi6.arrow-expand-vertical", color="#ffffff")
            )
            expand_all_action.triggered.connect(self.mods_widget.expandAll)

            collapse_all_action = menu.addAction(self.loc.main.collapse_all)
            collapse_all_action.setIcon(
                qta.icon("mdi6.arrow-collapse-vertical", color="#ffffff")
            )
            collapse_all_action.triggered.connect(self.mods_widget.collapseAll)

            show_translation_actions = False
            if mod_selected:
                if self.app.database.get_translation_by_mod(selected_mod):
                    show_translation_actions = True
            elif plugin_selected:
                if self.app.database.get_translation_by_plugin_name(
                    selected_plugin.name
                ):
                    show_translation_actions = True

            if show_translation_actions:
                menu.addSeparator()

                if plugin_selected:
                    if (
                        selected_plugin.status
                        == utils.Plugin.Status.TranslationIncomplete
                    ):
                        show_untranslated_strings_action = menu.addAction(
                            self.mloc.show_untranslated_strings
                        )
                        show_untranslated_strings_action.setIcon(
                            qta.icon("mdi6.book-alert-outline", color="#ffffff")
                        )
                        show_untranslated_strings_action.triggered.connect(
                            show_untranslated_strings
                        )

                show_translation_action = menu.addAction(self.mloc.show_translation)
                show_translation_action.setIcon(
                    qta.icon("mdi6.translate", color="#ffffff")
                )
                show_translation_action.triggered.connect(show_translation)

                show_translation_strings_action = menu.addAction(
                    self.loc.main.show_translation_strings
                )
                show_translation_strings_action.setIcon(
                    qta.icon("msc.open-preview", color="#ffffff")
                )
                show_translation_strings_action.triggered.connect(
                    show_translation_strings
                )

                show_translation_at_nm_action = menu.addAction(
                    self.loc.main.open_translation_on_nexusmods
                )
                show_translation_at_nm_action.setIcon(
                    qtg.QIcon(str(self.app.data_path / "icons" / "nexus_mods.svg"))
                )
                show_translation_at_nm_action.triggered.connect(show_translation_at_nm)

                edit_translation_action = menu.addAction(self.mloc.edit_translation)
                edit_translation_action.setIcon(
                    qta.icon("mdi6.text-box-edit", color="#ffffff")
                )
                edit_translation_action.triggered.connect(edit_translation)

            elif plugin_selected:
                menu.addSeparator()

                create_translation_action = menu.addAction(self.mloc.create_translation)
                create_translation_action.setIcon(
                    qta.icon("mdi6.passport-plus", color="#ffffff")
                )
                create_translation_action.triggered.connect(create_translation)
                create_translation_action.setDisabled(
                    selected_plugin.status == utils.Plugin.Status.NoneStatus
                    or selected_plugin.status == utils.Plugin.Status.NoStrings
                    or selected_plugin.status
                    == utils.Plugin.Status.TranslationInstalled
                )

                plugin_count = len(
                    [
                        plugin
                        for mod in self.mods
                        for plugin in mod.plugins
                        if plugin.name.lower() == selected_plugin.name.lower()
                    ]
                )
                if plugin_count > 1:
                    import_as_translation_action = menu.addAction(
                        self.mloc.import_as_translation
                    )
                    import_as_translation_action.setIcon(
                        qta.icon("mdi6.database-import-outline", color="#ffffff")
                    )
                    import_as_translation_action.triggered.connect(
                        import_as_translation
                    )

            if plugin_selected:
                menu.addSeparator()

                show_strings_action = menu.addAction(self.loc.main.show_strings)
                show_strings_action.setIcon(
                    qta.icon("msc.open-preview", color="#ffffff")
                )
                show_strings_action.triggered.connect(show_strings)

                add_to_ignore_list_action = menu.addAction(self.mloc.add_to_ignore_list)
                add_to_ignore_list_action.setIcon(
                    qta.icon("mdi.playlist-remove", color="#ffffff")
                )
                add_to_ignore_list_action.triggered.connect(add_to_ignore_list)

            menu.addSeparator()

            uncheck_action = menu.addAction(self.mloc.uncheck_selected)
            uncheck_action.setIcon(qta.icon("fa.close", color="#ffffff"))
            uncheck_action.triggered.connect(uncheck_selected)

            check_action = menu.addAction(self.mloc.check_selected)
            check_action.setIcon(qta.icon("fa.check", color="#ffffff"))
            check_action.triggered.connect(check_selected)

            menu.addSeparator()

            if plugin_selected:
                open_action = menu.addAction(self.loc.main.open)
                open_action.setIcon(
                    qta.icon("fa5s.external-link-alt", color="#ffffff")
                )
                open_action.triggered.connect(lambda: os.startfile(selected_plugin.path))

            if mod_selected:
                open_modpage_action = menu.addAction(self.loc.main.open_on_nexusmods)
                open_modpage_action.setIcon(
                    qtg.QIcon(str(self.app.data_path / "icons" / "nexus_mods.svg"))
                )
                open_modpage_action.triggered.connect(open_modpage)
                open_modpage_action.setDisabled(selected_mod.mod_id == 0)

            open_in_explorer_action = menu.addAction(self.loc.main.open_in_explorer)
            open_in_explorer_action.setIcon(qta.icon("fa5s.folder", color="#ffffff"))
            open_in_explorer_action.triggered.connect(open_in_explorer)

            menu.exec(self.mods_widget.mapToGlobal(point), at=expand_all_action)

        self.mods_widget.setContextMenuPolicy(
            qtc.Qt.ContextMenuPolicy.CustomContextMenu
        )
        self.mods_widget.customContextMenuRequested.connect(on_context_menu)

        self.database_widget = DatabaseWidget(self.app)
        self.database_widget.downloads_widget.download_finished.connect(
            self.update_modlist
        )
        splitter.addWidget(self.database_widget)

        self.search_box.textChanged.connect(
            lambda text: self.database_widget.translations_widget.update_translations()
        )
        self.search_box.returnPressed.connect(
            self.database_widget.translations_widget.update_translations
        )

        splitter.setSizes([0.8 * splitter.width(), 0.2 * splitter.width()])

        self.mods_widget.resizeColumnToContents(2)

    def update_modlist(self):
        """
        Updates visible modlist.
        """

        cur_search = self.search_box.text().lower()

        ignore_list = (
            self.ignore_list
            + utils.constants.BASE_GAME_PLUGINS
            + utils.constants.AE_CC_PLUGINS
            + [
                plugin
                for plugin, masterlist_entry in self.app.masterlist.items()
                if masterlist_entry["type"] == "ignore"
            ]
        )

        global none_status_plugins
        global no_strings_plugins
        global translation_installed_plugins
        global translation_available_plugins
        global translation_incomplete_plugins
        global requires_translation_plugins
        global no_translation_available_plugins

        none_status_plugins = 0
        no_strings_plugins = 0
        translation_installed_plugins = 0
        translation_available_plugins = 0
        translation_incomplete_plugins = 0
        requires_translation_plugins = 0
        no_translation_available_plugins = 0

        def process_mod_item(mod_item: qtw.QTreeWidgetItem) -> bool:
            global none_status_plugins
            global no_strings_plugins
            global translation_installed_plugins
            global translation_available_plugins
            global translation_incomplete_plugins
            global requires_translation_plugins
            global no_translation_available_plugins

            mod_visible = (
                cur_search in mod_item.text(0).lower()
                if cur_search
                else not mod_item.childCount() and self.filter_none.isChecked()
            )

            mod = [_mod for _mod in self.mods if _mod.tree_item == mod_item][0]

            for plugin in mod.plugins:
                plugin_visible = cur_search in plugin.name.lower()

                if plugin.name.lower() in ignore_list:
                    plugin.status = plugin.Status.NoneStatus
                    plugin.tree_item.setCheckState(0, qtc.Qt.CheckState.Unchecked)
                    plugin.tree_item.setDisabled(True)
                else:
                    plugin.tree_item.setDisabled(False)

                if self.app.database.get_translation_by_plugin_name(plugin.name):
                    if (
                        plugin.status != plugin.Status.TranslationIncomplete
                        and plugin.status != plugin.Status.IsTranslated
                    ):
                        plugin.status = plugin.Status.TranslationInstalled

                elif (
                    plugin.status == plugin.Status.TranslationInstalled
                    or plugin.status == plugin.Status.TranslationIncomplete
                ):
                    plugin.status = plugin.Status.RequiresTranslation

                # Hide/Show plugin according to status filter
                if plugin_visible:
                    match plugin.status:
                        case plugin.Status.NoneStatus:
                            plugin_visible = self.filter_none.isChecked()
                        case plugin.Status.NoStrings:
                            plugin_visible = self.filter_no_strings.isChecked()
                        case plugin.Status.IsTranslated:
                            plugin_visible = (
                                self.filter_translation_installed.isChecked()
                            )
                        case plugin.Status.TranslationInstalled:
                            plugin_visible = (
                                self.filter_translation_installed.isChecked()
                            )
                        case plugin.Status.TranslationAvailableInDatabase:
                            plugin_visible = (
                                self.filter_translation_available.isChecked()
                            )
                        case plugin.Status.TranslationAvailableAtNexusMods:
                            plugin_visible = (
                                self.filter_translation_available.isChecked()
                            )
                        case plugin.Status.RequiresTranslation:
                            plugin_visible = (
                                self.filter_requires_translation.isChecked()
                            )
                        case plugin.Status.NoTranslationAvailable:
                            plugin_visible = (
                                self.filter_no_translation_available.isChecked()
                            )

                ### Update counters
                # This is separate from above because the counters should only
                # be increased if the plugin is visible at all
                if plugin_visible:
                    match plugin.status:
                        case plugin.Status.NoneStatus:
                            none_status_plugins += 1
                        case plugin.Status.NoStrings:
                            no_strings_plugins += 1
                        case plugin.Status.IsTranslated:
                            translation_installed_plugins += 1
                        case plugin.Status.TranslationInstalled:
                            translation_installed_plugins += 1
                        case plugin.Status.TranslationIncomplete:
                            translation_incomplete_plugins += 1
                        case plugin.Status.TranslationAvailableInDatabase:
                            translation_available_plugins += 1
                        case plugin.Status.TranslationAvailableAtNexusMods:
                            translation_available_plugins += 1
                        case plugin.Status.RequiresTranslation:
                            requires_translation_plugins += 1
                        case plugin.Status.NoTranslationAvailable:
                            no_translation_available_plugins += 1

                plugin.tree_item.setHidden(not plugin_visible)

                if plugin_visible:
                    mod_visible = True

            mod_item.setHidden(not mod_visible)

            return mod_visible

        for toplevel_index in range(self.mods_widget.topLevelItemCount()):
            toplevel_item = self.mods_widget.topLevelItem(toplevel_index)

            is_mod = bool(
                [_mod for _mod in self.mods if _mod.tree_item == toplevel_item]
            )
            if is_mod:
                mod = [_mod for _mod in self.mods if _mod.tree_item == toplevel_item][0]
                is_mod = not mod.name.endswith("_separator")

            if is_mod:
                mod_item = toplevel_item
                process_mod_item(mod_item)

            else:
                separator_item = toplevel_item
                separator_visible = (
                    cur_search in separator_item.text(0).lower()
                    if cur_search
                    else (
                        not separator_item.childCount() and self.filter_none.isChecked()
                    )
                )

                for mod_index in range(separator_item.childCount()):
                    mod_item = separator_item.child(mod_index)

                    if process_mod_item(mod_item):
                        separator_visible = True

                separator_item.setHidden(not separator_visible)

        if self.mods_widget.selectedItems():
            self.mods_widget.scrollToItem(
                self.mods_widget.selectedItems()[0],
                qtw.QTreeWidget.ScrollHint.PositionAtCenter,
            )

        self.plugins_num_label.display(
            none_status_plugins
            + no_strings_plugins
            + translation_installed_plugins
            + translation_incomplete_plugins
            + translation_available_plugins
            + requires_translation_plugins
            + no_translation_available_plugins
        )

        num_tooltip = f"""
<table cellspacing="5">
<tr><td>{self.mloc.none_status}:\
</td><td align=right>{none_status_plugins}</td></tr>

<tr><td>{self.mloc.no_strings}:\
</td><td align=right>{no_strings_plugins}</td></tr>

<tr><td><font color="{utils.Plugin.Status.get_color(
    utils.Plugin.Status.TranslationInstalled
).name()}">{self.mloc.translation_installed}:\
</font></td><td align=right><font color="{utils.Plugin.Status.get_color(
    utils.Plugin.Status.TranslationInstalled
).name()}">{translation_installed_plugins}</font></td></tr>

<tr><td><font color="{utils.Plugin.Status.get_color(
    utils.Plugin.Status.TranslationAvailableAtNexusMods
).name()}">{self.mloc.translation_available}:\
</font></td><td align=right><font color="{utils.Plugin.Status.get_color(
    utils.Plugin.Status.TranslationAvailableAtNexusMods
).name()}">{translation_available_plugins}</font></td></tr>

<tr><td><font color="{utils.Plugin.Status.get_color(
    utils.Plugin.Status.TranslationIncomplete
).name()}">{self.mloc.translation_incomplete}:\
</font></td><td align=right><font color="{utils.Plugin.Status.get_color(
    utils.Plugin.Status.TranslationIncomplete
).name()}">{translation_incomplete_plugins}</font></td></tr>

<tr><td><font color="{utils.Plugin.Status.get_color(
    utils.Plugin.Status.RequiresTranslation
).name()}">{self.mloc.requires_translation}:\
</font></td><td align=right><font color="{utils.Plugin.Status.get_color(
    utils.Plugin.Status.RequiresTranslation
).name()}">{requires_translation_plugins}</font></td></tr>

<tr><td><font color="{utils.Plugin.Status.get_color(
    utils.Plugin.Status.NoTranslationAvailable
).name()}">{self.mloc.no_translation_available}:\
</font></td><td align=right><font color="{utils.Plugin.Status.get_color(
    utils.Plugin.Status.NoTranslationAvailable
).name()}">{no_translation_available_plugins}</font></td></tr>
</table>
"""
        self.plugins_num_label.setToolTip(num_tooltip)

        Processor.update_status_colors(self.mods)

    def load_mods(self):
        """
        Loads modlist from mod manager and displays mods on screen.
        """

        self.app.log.info("Loading mods...")

        def process(ldialog: LoadingDialog):
            global user_modinstance, modlist

            ldialog.updateProgress(text1=self.loc.main.loading_mods)

            user_mod_manager = self.app.user_config["mod_manager"]
            user_modinstance = self.app.user_config["modinstance"]
            instance_profile = self.app.user_config.get("instance_profile")

            for mod_manager in SUPPORTED_MOD_MANAGERS:
                if mod_manager.name.lower() == user_mod_manager.lower():
                    user_mod_manager = mod_manager
                    break
            else:
                raise KeyError(f"No mod manager {user_mod_manager!r} supported!")

            user_mod_manager = user_mod_manager()
            mod_instances = user_mod_manager.get_instances()
            if user_modinstance not in mod_instances:
                raise KeyError(f"No modinstance {user_modinstance!r} found!")

            modlist = user_mod_manager.get_modlist(user_modinstance, instance_profile)

        loadingdialog = LoadingDialog(self.app.root, self.app, process)
        loadingdialog.exec()

        ignore_list_path = self.app.data_path / "user" / "ignore_list.json"
        if ignore_list_path.is_file():
            with ignore_list_path.open(encoding="utf8") as ignore_list_file:
                self.ignore_list: list[str] = json.load(ignore_list_file)
        else:
            self.ignore_list = []

        ignore_list = (
            self.ignore_list
            + utils.constants.BASE_GAME_PLUGINS
            + utils.constants.AE_CC_PLUGINS
            + [
                plugin
                for plugin, masterlist_entry in self.app.masterlist.items()
                if masterlist_entry["type"] == "ignore"
            ]
        )

        self.mods_widget.clear()
        self.plugins_num_label.display(0)

        cur_separator: qtw.QTreeWidgetItem = None

        for i, mod in enumerate(modlist):
            if mod.name.endswith("_separator"):
                cur_separator = qtw.QTreeWidgetItem(
                    [
                        mod.name.removesuffix("_separator"),
                        "",
                        str(i + 1),  # Mod Priority
                    ]
                )
                cur_separator.setTextAlignment(0, qtc.Qt.AlignmentFlag.AlignCenter)
                cur_separator.setTextAlignment(2, qtc.Qt.AlignmentFlag.AlignCenter)
                font = qtg.QFont()
                font.setBold(True)
                font.setItalic(True)
                cur_separator.setFont(0, font)
                cur_separator.setFlags(qtc.Qt.ItemFlag.ItemIsSelectable)
                cur_separator.setToolTip(0, cur_separator.text(0))
                cur_separator.setDisabled(False)
                mod.tree_item = cur_separator
                self.mods_widget.addTopLevelItem(cur_separator)
            else:
                mod_item = qtw.QTreeWidgetItem(
                    [
                        mod.name,
                        mod.version,
                        str(i + 1),  # Mod Priority
                    ]
                )
                mod_item.setToolTip(0, mod_item.text(0))
                mod_item.setDisabled(False)
                mod_item.setTextAlignment(1, qtc.Qt.AlignmentFlag.AlignCenter)
                mod_item.setTextAlignment(2, qtc.Qt.AlignmentFlag.AlignCenter)
                mod.tree_item = mod_item

                if mod.plugins:
                    for plugin in mod.plugins:
                        plugin_item = qtw.QTreeWidgetItem(
                            [
                                plugin.name,
                                "",  # Version
                                "",  # Priority
                            ]
                        )
                        plugin_item.setToolTip(0, plugin_item.text(0))
                        plugin_item.setFlags(
                            qtc.Qt.ItemFlag.ItemIsUserCheckable
                            | qtc.Qt.ItemFlag.ItemIsSelectable
                        )
                        plugin.tree_item = plugin_item
                        if any(
                            entry_name.lower() == plugin.name.lower()
                            for entry_name in ignore_list
                        ):
                            plugin_item.setCheckState(0, qtc.Qt.CheckState.Unchecked)
                            plugin_item.setDisabled(True)
                        else:
                            plugin_item.setCheckState(0, qtc.Qt.CheckState.Checked)
                            plugin_item.setDisabled(False)
                        mod_item.addChild(plugin_item)

                if cur_separator is not None:
                    cur_separator.addChild(mod_item)
                else:
                    self.mods_widget.addTopLevelItem(mod_item)

        self.mods_widget.resizeColumnToContents(1)

        self.mods = modlist

        instance_profile = self.app.user_config.get("instance_profile")
        if instance_profile and instance_profile != "Default":
            self.title_label.setText(f"{user_modinstance} > {instance_profile}")
        else:
            self.title_label.setText(user_modinstance)
        self.update_modlist()

        self.app.log.info(f"Loaded {len(self.mods)} mod(s).")

    def open_ignore_list(self):
        """
        Opens Ignore List in a new Popup Dialog.
        """

        dialog = IgnoreListDialog(self.app.root, self.app)
        dialog.exec()

        self.save_ignore_list()
        self.update_modlist()

    def save_ignore_list(self):
        """
        Saves Ignore List to ignore_list.json.
        """

        ignore_list_path = self.app.data_path / "user" / "ignore_list.json"
        with ignore_list_path.open("w", encoding="utf8") as ignore_list_file:
            json.dump(self.ignore_list, ignore_list_file, indent=4)

    def show_help(self):
        """
        Displays help popup.
        """

        dialog = qtw.QDialog(self.app.root)
        dialog.setModal(True)
        dialog.setWindowTitle(self.loc.main.help)
        utils.apply_dark_title_bar(dialog)

        vlayout = qtw.QVBoxLayout()
        dialog.setLayout(vlayout)

        help_label = qtw.QLabel(self.mloc.help_text)
        help_label.setObjectName("relevant_label")
        help_label.setWordWrap(True)
        vlayout.addWidget(help_label)

        vlayout.addSpacing(25)

        flayout = qtw.QFormLayout()
        flayout.setAlignment(qtc.Qt.AlignmentFlag.AlignHCenter)
        vlayout.addLayout(flayout)

        none_status_label = qtw.QLabel(self.mloc.none_status)
        flayout.addRow(none_status_label)

        no_strings_label = qtw.QLabel(self.mloc.no_strings)
        flayout.addRow(no_strings_label)

        translation_installed_color = qtw.QLabel()
        translation_installed_color.setPixmap(
            qta.icon(
                "mdi6.square-rounded",
                color=utils.Plugin.Status.get_color(
                    utils.Plugin.Status.TranslationInstalled
                ),
            ).pixmap(32, 32)
        )
        flayout.addRow(self.mloc.translation_installed, translation_installed_color)

        translation_available_color = qtw.QLabel()
        translation_available_color.setPixmap(
            qta.icon(
                "mdi6.square-rounded",
                color=utils.Plugin.Status.get_color(
                    utils.Plugin.Status.TranslationAvailableAtNexusMods
                ),
            ).pixmap(32, 32)
        )
        flayout.addRow(self.mloc.translation_available, translation_available_color)

        translation_incomplete_color = qtw.QLabel()
        translation_incomplete_color.setPixmap(
            qta.icon(
                "mdi6.square-rounded",
                color=utils.Plugin.Status.get_color(
                    utils.Plugin.Status.TranslationIncomplete
                ),
            ).pixmap(32, 32)
        )
        flayout.addRow(self.mloc.translation_incomplete, translation_incomplete_color)

        requires_translation_color = qtw.QLabel()
        requires_translation_color.setPixmap(
            qta.icon(
                "mdi6.square-rounded",
                color=utils.Plugin.Status.get_color(
                    utils.Plugin.Status.RequiresTranslation
                ),
            ).pixmap(32, 32)
        )
        flayout.addRow(self.mloc.requires_translation, requires_translation_color)

        no_translation_available_color = qtw.QLabel()
        no_translation_available_color.setPixmap(
            qta.icon(
                "mdi6.square-rounded",
                color=utils.Plugin.Status.get_color(
                    utils.Plugin.Status.NoTranslationAvailable
                ),
            ).pixmap(32, 32)
        )
        flayout.addRow(
            self.mloc.no_translation_available, no_translation_available_color
        )

        vlayout.addSpacing(25)

        ok_button = qtw.QPushButton(self.loc.main.ok)
        ok_button.clicked.connect(dialog.accept)
        vlayout.addWidget(ok_button)

        dialog.exec()<|MERGE_RESOLUTION|>--- conflicted
+++ resolved
@@ -222,15 +222,11 @@
             self.loc.main.build_dictionary,
         )
         build_dict_action.triggered.connect(
-<<<<<<< HEAD
-            lambda: Processor.build_dsd_dictionary(self.mods, self.app)
-=======
             lambda: (
                 Processor.build_dsd_dictionary(self.mods, self.app),
                 self.tool_bar.widgetForAction(build_dict_action).setObjectName(""),
                 self.tool_bar.setStyleSheet(self.app.styleSheet()),
             )
->>>>>>> 6c79fd15
         )
 
         self.tool_bar.addSeparator()
