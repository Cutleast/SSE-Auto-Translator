--- conflicted
+++ resolved
@@ -78,10 +78,7 @@
             "api_key": api_key,
             "mod_manager": mod_manager_name,
             "modinstance": instance_name,
-<<<<<<< HEAD
-=======
             "use_masterlist": use_masterlist,
->>>>>>> 6c79fd15
             "instance_profile": instance_profile,
         }
 
