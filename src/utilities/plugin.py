--- conflicted
+++ resolved
@@ -80,12 +80,7 @@
                 cls.TranslationInstalled: QColor.fromString("#8be248"),
                 cls.TranslationIncomplete: QColor.fromString("#c24cd4"),
                 cls.TranslationAvailableInDatabase: QColor.fromString("#51c6d9"),
-<<<<<<< HEAD
                 cls.TranslationAvailableOnline: QColor.fromString("#51c6d9"),
-=======
-                cls.TranslationAvailableAtNexusMods: QColor.fromString("#51c6d9"),
-                cls.RequiresTranslation: QColor.fromString("#e9e042"),
->>>>>>> a0bd73b6
                 cls.NoTranslationAvailable: QColor.fromString("#d74343"),
             }
 
@@ -97,7 +92,7 @@
                 cls.NoneStatus,
                 cls.TranslationInstalled,
                 cls.TranslationIncomplete,
-                cls.TranslationAvailableAtNexusMods,
+                cls.TranslationAvailableOnline,
                 cls.RequiresTranslation,
                 cls.NoTranslationAvailable,
             ]
