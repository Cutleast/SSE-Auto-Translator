"""
This file is part of SSE Auto Translator
by Cutleast and falls under the license
Attribution-NonCommercial-NoDerivatives 4.0 International.
"""

import logging
import winreg

import pyuac
import pywintypes
import qtpy.QtCore as qtc
import zmq

from main import MainApp

from .thread import Thread


class NXMListener(qtc.QObject):
    """
    Class for listening for Nexus Mods downloads.
    """

    download_signal = qtc.Signal(str)

    listening: bool = False

    REG_PATH = "nxm\\shell\\open\\command"

    REG_VALUE = f'"{MainApp.executable}" --download "%1"'

    prev_value: str = None

    PORT = 1248

    context: zmq.Context | None = None
    socket: zmq.Socket | None = None

<<<<<<< HEAD
=======
    log = logging.getLogger("Utilities.NXMListener")

>>>>>>> 6c79fd15
    def __init__(self):
        super().__init__()

        self._thread = Thread(self.listener)

    def bind(self):
        """
        Starts listening on Port 1248 and sets Registry key.
        """

        self.bind_reg()
        self.listening = True
        self._thread.start()

        self.log.debug("Started listening for downloads.")

    def listener(self):
        """
        Thread to listen while bound.
        """

        self.context = zmq.Context()
        self.socket = self.context.socket(zmq.REP)
        self.socket.bind(f"tcp://127.0.0.1:{self.PORT}")

        while self.listening:
            request = self.socket.recv_string()

            self.log.debug(f"Received download request: {request!r}")
            self.download_signal.emit(request)

            self.socket.send_string("SUCCESS")

    def unbind(self):
        """
        Stops listening and resets Registry key.
        """

        self.unbind_reg()
        self.listening = False

        self._thread.terminate()

        if self.socket is not None:
            self.socket.close()
            self.socket = None
<<<<<<< HEAD
        
        if self.context is not None:
            self.context.destroy()
            self.context = None
=======

        if self.context is not None:
            self.context.destroy()
            self.context = None

        self.log.debug("Stopped listening for downloads.")
>>>>>>> 6c79fd15

    def bind_reg(self):
        """
        Sets Registry key to link to this app.
        """

        if self.is_bound():
            return

        self.log.info("Binding to NXM Links...")

        try:
            with winreg.OpenKey(winreg.HKEY_CLASSES_ROOT, self.REG_PATH) as hkey:
                self.prev_value: str = winreg.QueryValue(hkey, None)
        except FileNotFoundError:
            self.prev_value = None

        self.log.debug(f"Previous Value: {self.prev_value!r}")

        try:
            with winreg.CreateKey(winreg.HKEY_CLASSES_ROOT, self.REG_PATH) as hkey:
                winreg.SetValue(hkey, "", winreg.REG_SZ, self.REG_VALUE)

        except PermissionError:
            self.log.error("Failed to bind to NXM Links: Admin Rights required!")
            try:
                pyuac.runAsAdmin([MainApp.executable, "--bind-nxm"])
            except pywintypes.error:
                self.log.warning("Failed to bind to NXM Links: Canceled by User.")
                return

        self.log.info(f"Binding successful: {self.is_bound()}")

    def unbind_reg(self):
        """
        Sets Registry key to previous value.
        """

        if not self.is_bound():
            return

        self.log.info("Unbinding from NXM Links...")

        if self.prev_value is None:
            self.log.debug("Previous Value is None. Deleting Registry Key...")

            try:
                winreg.DeleteKey(winreg.HKEY_CLASSES_ROOT, self.REG_PATH)
            except OSError:
                return

        else:
            self.log.debug(f"Setting Registry value to {self.prev_value!r}...")

            with winreg.OpenKey(
                winreg.HKEY_CLASSES_ROOT, self.REG_PATH, access=winreg.KEY_WRITE
            ) as hkey:
                winreg.SetValue(hkey, "", winreg.REG_SZ, self.prev_value)

        self.log.info("Unbound from NXM Links.")

    def is_bound(self) -> bool:
        """
        Checks if Registry key links to this app.
        """

        try:
            with winreg.OpenKey(winreg.HKEY_CLASSES_ROOT, self.REG_PATH) as hkey:
                cur_value: str = winreg.QueryValue(hkey, None)
        except FileNotFoundError:
            return False

        return cur_value == self.REG_VALUE<|MERGE_RESOLUTION|>--- conflicted
+++ resolved
@@ -37,11 +37,8 @@
     context: zmq.Context | None = None
     socket: zmq.Socket | None = None
 
-<<<<<<< HEAD
-=======
     log = logging.getLogger("Utilities.NXMListener")
 
->>>>>>> 6c79fd15
     def __init__(self):
         super().__init__()
 
@@ -88,19 +85,12 @@
         if self.socket is not None:
             self.socket.close()
             self.socket = None
-<<<<<<< HEAD
-        
-        if self.context is not None:
-            self.context.destroy()
-            self.context = None
-=======
 
         if self.context is not None:
             self.context.destroy()
             self.context = None
 
         self.log.debug("Stopped listening for downloads.")
->>>>>>> 6c79fd15
 
     def bind_reg(self):
         """
