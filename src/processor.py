--- conflicted
+++ resolved
@@ -395,11 +395,6 @@
 
         app.log.info("Online scan complete.")
 
-<<<<<<< HEAD
-        app.mainpage_widget.update_modlist()
-=======
-        # Processor.update_status_colors(modlist)
->>>>>>> a0bd73b6
         Processor.show_result(modlist, app)
         app.mainpage_widget.update_modlist()
 
