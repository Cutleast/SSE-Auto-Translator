--- conflicted
+++ resolved
@@ -32,11 +32,7 @@
     """
 
     name = "SSE Auto Translator"
-<<<<<<< HEAD
     version = "2.1.0-alpha-1"
-=======
-    version = "2.0.1"
->>>>>>> 2c51d1b0
 
     loc: "utils.Localisator" = None
     cur_path = (  # Get path of executable/script depending on building status
