"""
Name: SSE Auto Translator
Author: Cutleast
License: Attribution-NonCommercial-NoDerivatives 4.0 International
Python Version: 3.11.2
Qt Version: 6.6.1
"""

import logging
import os
import platform
import shutil
import sys
import tempfile
import time
import traceback
from datetime import datetime
from pathlib import Path
from winsound import MessageBeep as alert

import jstyleson as json
import pyperclip as clipboard
import qtawesome as qta
import qtpy.QtCore as qtc
import qtpy.QtGui as qtg
import qtpy.QtWidgets as qtw


class MainApp(qtw.QApplication):
    """
    Main Application Class.
    """

    name = "SSE Auto Translator"
<<<<<<< HEAD
    version = "2.0.0-alpha"
=======
    version = "1.1.2-beta-3"
>>>>>>> 4fb2e165

    loc: "utils.Localisator" = None
    cur_path = Path(__file__).parent.resolve()
    data_path = cur_path / "data"
    app_conf_path = data_path / "app" / "config.json"
    user_conf_path = data_path / "user" / "config.json"
    translator_conf_path = data_path / "translator" / "config.json"
    style_path = data_path / "app" / "style.qss"
    loc_path = data_path / "locales"

    executable = str(cur_path / "SSE-AT.exe")
    """
    Stores command to execute this app.
    """

    default_app_config = {
        "keep_logs_num": 5,  # Only keep 5 newest log files and delete rest
        "log_level": "debug",
        "language": "System",
        "accent_color": "#a998d2",
        "detector_confidence": 0.8,
        "auto_bind_nxm": False,
        "use_spell_check": True,
        "output_path": None,
    }
    app_config = default_app_config
    user_config: dict = None
    default_translator_config = {
        "translator": "Google Translator",
        "api_key": None,
    }
    translator_config = default_translator_config

    translator: "translator_api.Translator" = None

    provider: "Provider" = None

    log_name = f"{time.strftime('%d.%m.%Y')}-{time.strftime('%H.%M.%S')}.log"
    log_path = data_path / "logs"
    log_level = 10  # Debug level as default
    log_fmt = (
        "[%(asctime)s.%(msecs)03d][%(levelname)s][%(name)s.%(funcName)s]: %(message)s"
    )
    log = logging.getLogger("MainApp")
    log_signal = qtc.Signal(str)

    first_start = not user_conf_path.is_file()
    setup_complete = True

    database: "TranslationDatabase" = None
    nxm_listener: "utils.NXMListener" = None

    tmp_dir: Path = None

    masterlist: dict[str, dict] = None

    def __init__(self):
        super().__init__()

        self.setApplicationName(self.name)
        self.setApplicationDisplayName(f"{self.name} v{self.version}")
        self.setApplicationVersion(self.version)

        self.setWindowIcon(qtg.QIcon(str(self.data_path / "icons" / "icon.png")))

    def exec(self):
        self.init_logger()
        self.load_config()
        self.log_basic_info()
        self.load_locale()
        self.load_theme()

        self.root = qtw.QMainWindow()
        self.root_close = self.root.closeEvent
        self.root.closeEvent = self.exit
        self.root.setObjectName("root")
        utils.apply_dark_title_bar(self.root)
        self.root.hide()

        self.log.info("Application started.")

        # Check for updates
        updater.Updater(self).run()

        if self.first_start:
            self.setup_complete = False
            startup_dialog = StartupDialog(app=self)
            startup_dialog.log.addHandler(self.log_handler)

        if self.setup_complete:
            self.start_main_app()

        super().exec()

        if self.setup_complete:
            self.database.save_database()

        self.clean_and_exit()

    def start_main_app(self):
        self.load_user_data()
        self.load_masterlist()
        self.init_gui()

        self.startTimer(1000, qtc.Qt.TimerType.PreciseTimer)

        self.nxm_listener = utils.NXMListener()
        if self.app_config["auto_bind_nxm"]:
            self.nxm_listener.bind()
            self.log.info("Bound Nexus Mods Links.")
        self.nxm_listener.download_signal.connect(
            self.mainpage_widget.database_widget.downloads_widget.add_download
        )
        self.nxm_listener.download_signal.connect(
            lambda url: self.log.info(f"Handled NXM link: {url}")
        )

        self.root.showMaximized()

    def init_logger(self):
        """
        Initializes application logger.
        """

        if not self.log_path.is_dir():
            os.makedirs(self.log_path, exist_ok=True)

        self.statusbar = None
        log = logging.getLogger()
        self.stdout = utils.StdoutPipe(self)
        formatter = logging.Formatter(self.log_fmt, datefmt="%d.%m.%Y %H:%M:%S")
        self.log_handler = logging.StreamHandler(self.stdout)
        self.log_handler.setFormatter(formatter)
        log.addHandler(self.log_handler)
        log.setLevel(self.log_level)
        sys.excepthook = self.handle_exception

        self.log.info("Starting program...")

    def load_config(self):
        """
        Loads or creates config file.
        """

        if not self.app_conf_path.is_file():
            with open(self.app_conf_path, "w", encoding="utf8") as file:
                json.dump(self.default_app_config, file, indent=4)
        else:
            with open(self.app_conf_path, "r", encoding="utf8") as file:
                self.app_config: dict = json.load(file)

        if self.app_config.keys() != self.default_app_config.keys():
            config = self.default_app_config | self.app_config
            self.app_config = config

            with open(self.app_conf_path, "w", encoding="utf8") as file:
                json.dump(self.app_config, file, indent=4)

        self.log_level = utils.strlevel2intlevel(self.app_config["log_level"])
        self.log_handler.setLevel(self.log_level)

    def load_masterlist(self):
        """
        Loads masterlist from repository.
        """

        if not self.user_config["use_masterlist"]:
            self.log.info("Masterlist disabled by user.")
            self.masterlist = {}
            return

        self.log.info("Loading Masterlist from Repository...")

        try:
            self.masterlist = utils.get_masterlist(self.user_config["language"])
            self.log.info("Masterlist loaded.")
        except Exception as ex:
            if str(ex).endswith("404"):
                self.log.error(
                    f"No Masterlist available for {self.user_config['language']!r}."
                )
            else:
                self.log.error(f"Failed to get Masterlist from Repository: {ex}")
            self.masterlist = {}

    def load_user_data(self):
        """
        Loads user config and translation database.
        """

        self.log.info("Loading user data...")

        with open(self.user_conf_path, "r", encoding="utf8") as file:
            self.user_config: dict = json.load(file)

        if "use_masterlist" not in self.user_config:
            self.user_config["use_masterlist"] = True
            with self.user_conf_path.open("w", encoding="utf8") as file:
                json.dump(self.user_config, file, indent=4)

        if "provider_preference" not in self.user_config:
            if self.user_config["language"] == "French":
                self.user_config["provider_preference"] = (
                    Provider.Preference.PreferConfrerie.name
                )
            else:
                self.user_config["provider_preference"] = (
                    Provider.Preference.OnlyNexusMods.name
                )

            with self.user_conf_path.open("w", encoding="utf8") as file:
                json.dump(self.user_config, file, indent=4)

        if self.translator_conf_path.is_file():
            with open(self.translator_conf_path, encoding="utf8") as file:
                self.translator_config = json.load(file)
        else:
            os.makedirs(self.translator_conf_path.parent, exist_ok=True)
            with open(self.translator_conf_path, "w", encoding="utf8") as file:
                json.dump(self.default_translator_config, file, indent=4)

        for translator in translator_api.AVAILABLE_APIS:
            if translator.name == self.translator_config["translator"]:
                self.translator = translator(self)
                self.log.info(f"Loaded translator API {translator.name!r}.")
                break
        else:
            self.log.error(
                f"Invalid Translator {self.translator_config['translator']!r}!"
            )
            self.log.info("Falling back to Google Translator...")
            self.translator = translator_api.GoogleTranslator(self)

        self.provider = Provider(
            self.user_config["api_key"],
            Provider.Preference.get(
                self.user_config["provider_preference"],
                Provider.Preference.OnlyNexusMods,
            ),
        )
        nm_api_valid = self.provider.check_api_key()

        if not nm_api_valid:
            self.log.error("Nexus Mods API Key is invalid!")

            dialog = qtw.QDialog(self.root)
            dialog.setWindowTitle(self.loc.api_setup.api_key_invalid)
            dialog.setMinimumSize(800, 400)
            utils.apply_dark_title_bar(dialog)

            vlayout = qtw.QVBoxLayout()
            dialog.setLayout(vlayout)

            api_setup = widgets.ApiSetup(self)
            vlayout.addWidget(api_setup)

            hlayout = qtw.QHBoxLayout()
            vlayout.addLayout(hlayout)

            hlayout.addStretch()

            save_button = qtw.QPushButton(self.loc.main.save)
            save_button.setObjectName("accent_button")
            save_button.setDisabled(True)
            api_setup.valid_signal.connect(lambda valid: save_button.setEnabled(valid))

            def save():
                self.user_config["api_key"] = api_setup.api_key
                self.provider.api_key = self.user_config["api_key"]

                with self.user_conf_path.open("w", encoding="utf8") as file:
                    json.dump(self.user_config, file, indent=4)

                dialog.accept()

            save_button.clicked.connect(save)
            hlayout.addWidget(save_button)

            exit_button = qtw.QPushButton(self.loc.main.cancel)
            exit_button.clicked.connect(dialog.reject)
            hlayout.addWidget(exit_button)

            if dialog.exec() == dialog.DialogCode.Rejected:
                self.clean_and_exit()
                sys.exit()

        language = self.user_config["language"].lower()
        userdb_path: Path = self.data_path / "user" / "database" / language
        appdb_path = self.data_path / "app" / "database"

        if not userdb_path.is_dir():
            os.makedirs(userdb_path, exist_ok=True)

            index_path = userdb_path / "index.json"
            with open(index_path, "w", encoding="utf8") as index_file:
                json.dump([], index_file, indent=4)

        self.log.info("Loading translation database...")

        def process(ldialog: widgets.LoadingDialog):
            ldialog.updateProgress(
                text1=self.loc.main.loading_database,
            )

            self.database = TranslationDatabase(
                userdb_path.parent, appdb_path, language
            )

        loadingdialog = widgets.LoadingDialog(self.root, self, process)
        loadingdialog.exec()

        self.log.info("Loaded user data.")

    def log_basic_info(self):
        """
        Logs basic information.
        """

        width = 100
        log_title = f" {self.name} ".center(width, "=")
        self.log.info(f"\n{'=' * width}\n{log_title}\n{'=' * width}")
        self.log.info(f"Program Version: {self.version}")
        self.log.info(f"Executable: {self.executable}")
        self.log.info(f"Commandline Arguments: {sys.argv}")
        self.log.info(f"Data Path: {self.data_path}")
        self.log.info(f"Config Path: {self.app_conf_path}")
        self.log.info(f"Log Path: {self.log_path}")
        self.log.info(f"Log Level: {utils.intlevel2strlevel(self.log_level)}")
        self.log.debug(
            f"Detected Platform: \
{platform.system()} \
{platform.version()} \
{platform.architecture()[0]}"
        )
        self.log.info(f"First start: {self.first_start}")

    def load_locale(self):
        self.loc = utils.Localisator(self.app_config["language"], self.loc_path)
        self.loc.load_lang()

    def load_theme(self):
        """
        Loads stylesheet and applies user set accent color.
        """

        stylesheet = self.style_path.read_text("utf8")
        if utils.is_valid_hex_color(self.app_config["accent_color"]):
            accent_color = self.app_config["accent_color"]
        else:
            self.log.error(f"{accent_color!r} is not a valid hex color code!")
            accent_color = self.default_app_config["accent_color"]

        highlighted_accent = qtg.QColor(accent_color).darker(120).name()

        stylesheet = stylesheet.replace("<accent_color>", accent_color)
        stylesheet = stylesheet.replace("<highlighted_accent>", highlighted_accent)

        self.setStyleSheet(stylesheet)

        palette = self.palette()
        palette.setColor(
            palette.ColorRole.Link, qtg.QColor(self.app_config["accent_color"])
        )
        self.setPalette(palette)

    def init_gui(self):
        # Statusbar
        self.statusbar = self.root.statusBar()

        self.status_label = qtw.QLabel()
        self.status_label.setObjectName("status_label")
        self.status_label.setTextFormat(qtc.Qt.TextFormat.PlainText)
        self.log_signal.connect(
            self.status_label.setText, qtc.Qt.ConnectionType.QueuedConnection
        )
        self.statusbar.insertPermanentWidget(0, self.status_label, stretch=1)

        self.api_label = qtw.QLabel()
        self.api_label.setToolTip(self.loc.main.api_limit_hint)
        self.statusbar.addPermanentWidget(self.api_label)

        copy_log_button = qtw.QPushButton()
        copy_log_button.setFixedSize(20, 20)
        copy_log_button.setIcon(qta.icon("mdi6.content-copy", color="#ffffff"))
        copy_log_button.setIconSize(qtc.QSize(16, 16))
        copy_log_button.clicked.connect(
            lambda: clipboard.copy("".join(self.stdout._lines))
        )
        copy_log_button.setToolTip(self.loc.main.copy_log)
        self.statusbar.addPermanentWidget(copy_log_button)

        open_log_button = qtw.QPushButton()
        open_log_button.setFixedSize(20, 20)
        open_log_button.setIcon(qta.icon("fa5s.external-link-alt", color="#ffffff"))
        open_log_button.setIconSize(qtc.QSize(16, 16))
        open_log_button.clicked.connect(
            lambda: os.startfile(self.log_path / self.log_name)
        )
        open_log_button.setToolTip(self.loc.main.open_log)
        self.statusbar.addPermanentWidget(open_log_button)

        # Menubar
        self.menubar = self.root.menuBar()

        file_menu = self.menubar.addMenu(self.loc.main.file)

        exit_action = file_menu.addAction(self.loc.main.exit)
        exit_action.setIcon(qta.icon("fa5s.window-close", color="#ffffff"))
        exit_action.triggered.connect(self.exit)

        settings_action = self.menubar.addAction(self.loc.settings.settings)
        settings_action.triggered.connect(self.open_settings)

        help_menu = self.menubar.addMenu(self.loc.main.help)

        documentation_action = help_menu.addAction(self.loc.main.show_documentation)
        documentation_action.setIcon(qta.icon("mdi6.note-text", color="#ffffff"))
        documentation_action.triggered.connect(self.show_documentation)

        update_action = help_menu.addAction(self.loc.main.check_for_updates)
        update_action.setIcon(qta.icon("fa.refresh", color="#ffffff"))
        update_action.setDisabled(True)
        update_action.setToolTip("WIP")

        help_menu.addSeparator()

        path_limit_action = help_menu.addAction(self.loc.main.fix_path_limit)

        def fix_path_limit():
            try:
                os.startfile(self.data_path / "path_limit.reg")
            except OSError:
                pass

        path_limit_action.triggered.connect(fix_path_limit)

        help_menu.addSeparator()

        about_action = help_menu.addAction(self.loc.main.about)
        about_action.setIcon(qta.icon("fa5s.info-circle", color="#ffffff"))
        about_action.triggered.connect(self.about)

        about_qt_action = help_menu.addAction(self.loc.main.about + " Qt")
        about_qt_action.triggered.connect(self.about_qt)

        # Tab Widget
        self.tab_widget = qtw.QTabWidget()
        self.tab_widget.setObjectName("root")
        self.tab_widget.setTabPosition(qtw.QTabWidget.TabPosition.South)
        self.tab_widget.tabBar().setDocumentMode(True)
        self.root.setCentralWidget(self.tab_widget)

        # Main Page Widget
        self.mainpage_widget = MainPageWidget(self)
        self.mainpage_widget.load_mods()
        self.tab_widget.addTab(self.mainpage_widget, self.loc.main_page.modlist)

        # Translation Editor Widget
        self.translation_editor = TranslationEditor(self)
        self.tab_widget.addTab(self.translation_editor, self.loc.editor.editor)
        self.tab_widget.setTabEnabled(1, False)

        # Refresh Hotkey
        refresh_shortcut = qtg.QShortcut(qtg.QKeySequence("F5"), self.root)

        def refresh():
            self.mainpage_widget.update_modlist()
            self.mainpage_widget.database_widget.translations_widget.update_translations()

            current_editor_tab = self.translation_editor.get_current_tab()

            if current_editor_tab:
                current_editor_tab.update_string_list()

            self.load_theme()
            utils.apply_dark_title_bar(self.root)

        refresh_shortcut.activated.connect(refresh)

    def show_documentation(self):
        """
        Displays Documentation Markdown in an own dialog.
        """

        os.startfile(self.executable, arguments="--show-docs")

    def show_documentation_standalone(self):
        """
        Starts app in minimal mode and just opens Documentation in an own window.
        """

        global utils
        import utilities as utils

        self.init_logger()
        self.load_config()
        self.log_basic_info()
        self.load_locale()
        self.load_theme()

        self.log.info(f"Mode: Documentation only")

        self.root = qtw.QMainWindow()
        self.root.setWindowTitle(self.loc.main.documentation)
        self.root.setMinimumSize(1000, 800)
        utils.apply_dark_title_bar(self.root)

        widget = qtw.QWidget()
        widget.setObjectName("root")
        self.root.setCentralWidget(widget)

        hlayout = qtw.QHBoxLayout()
        widget.setLayout(hlayout)

        hlayout.addStretch(2)

        document = qtg.QTextDocument()
        documentation_path = (
            Path(".").resolve() / "doc" / f"Instructions_{self.loc.language}.md"
        )
        if not documentation_path.is_file():
            self.log.warning(
                f"No documentation available for {self.loc.language!r}. Falling back to 'en_US'..."
            )
            documentation_path = Path(".").resolve() / "doc" / f"Instructions_en_US.md"
        document.setUseDesignMetrics(True)

        # Modify document.loadResource to ensure that images are loaded
        _loadResource = document.loadResource

        def loadResource(type: qtg.QTextDocument.ResourceType, url: qtc.QUrl):
            if type == qtg.QTextDocument.ResourceType.ImageResource:
                image_path = documentation_path.parent / url.path()
                if image_path.is_file():
                    return qtg.QImage(str(image_path))

            return _loadResource(type, url)

        document.loadResource = loadResource

        document.setBaseUrl(str(documentation_path.parent))
        document.setMarkdown(
            documentation_path.read_text(),
            document.MarkdownFeature.MarkdownDialectGitHub,
        )

        documentation_box = qtw.QTextBrowser()
        documentation_box.setSearchPaths([str(documentation_path.parent)])
        documentation_box.setDocument(document)
        documentation_box.setObjectName("regular")
        documentation_box.setTextInteractionFlags(
            qtc.Qt.TextInteractionFlag.LinksAccessibleByMouse
        )
        documentation_box.setOpenExternalLinks(True)

        hlayout.addWidget(documentation_box, stretch=6)

        hlayout.addStretch(2)

        self.root.showMaximized()

        super().exec()

        self.clean_and_exit()

    def open_settings(self):
        """
        Opens Settings dialog.
        """

        SettingsDialog(self).exec()

    def about(self):
        """
        Displays about dialog.
        """

        dialog = qtw.QDialog(self.root)
        dialog.setWindowTitle(self.loc.main.about)
        utils.apply_dark_title_bar(dialog)

        vlayout = qtw.QVBoxLayout()
        dialog.setLayout(vlayout)

        tab_widget = qtw.QTabWidget()
        tab_widget.tabBar().setExpanding(True)
        tab_widget.setObjectName("centered_tab")
        vlayout.addWidget(tab_widget)

        about_tab = qtw.QWidget()
        about_tab.setObjectName("transparent")
        tab_widget.addTab(about_tab, self.loc.main.about)

        hlayout = qtw.QHBoxLayout()
        about_tab.setLayout(hlayout)

        hlayout.addSpacing(25)

        icon = self.windowIcon()
        pixmap = icon.pixmap(128, 128)
        icon_label = qtw.QLabel()
        icon_label.setPixmap(pixmap)
        hlayout.addWidget(icon_label)

        hlayout.addSpacing(15)

        vlayout = qtw.QVBoxLayout()
        hlayout.addLayout(vlayout, 1)

        hlayout.addSpacing(25)
        vlayout.addSpacing(25)

        title_label = qtw.QLabel(f"{self.name} v{self.version}")
        title_label.setObjectName("title_label")
        vlayout.addWidget(title_label)

        text = self.loc.main.about_text
        text = text.replace("[VERSION]", self.version)

        # Add translator credit if available
        if self.loc.main.translator_url.startswith("http"):
            text += "<br><br>Translation by "
            text += f"<a href='{self.loc.main.translator_url}'>"
            text += f"{self.loc.main.translator_name}</a>"

        credits_label = qtw.QLabel(text)
        credits_label.setTextFormat(qtc.Qt.TextFormat.RichText)
        credits_label.setOpenExternalLinks(True)
        vlayout.addWidget(credits_label)

        vlayout.addSpacing(25)

        licenses_tab = qtw.QListWidget()
        tab_widget.addTab(licenses_tab, self.loc.main.used_software)

        licenses_tab.addItems(utils.LICENSES.keys())

        licenses_tab.itemDoubleClicked.connect(
            lambda item: os.startfile(utils.LICENSES[item.text()])
        )

        dialog.exec()

    def about_qt(self):
        """
        Displays about Qt dialog.
        """

        qtw.QMessageBox.aboutQt(self.root, self.loc.main.about + " Qt")

    def handle_exception(self, exc_type, exc_value, exc_traceback):
        """
        Processes uncatched exceptions and shows them in a QMessageBox.
        """

        # Pass through if exception is KeyboardInterrupt
        # for eg. CTRL+C
        if issubclass(exc_type, KeyboardInterrupt):
            sys.__excepthook__(exc_type, exc_value, exc_traceback)
            return

        # Handle ui exceptions separately
        if issubclass(exc_type, utils.GeneralException):
            self.log.error(f"An error occured: {exc_type.text}")

            # Show translation if available
            error_msg = getattr(self.loc.errors, exc_type.id, exc_type.id)

            # Disable details
            detailed_msg = ""
            yesno = False

        # Show normal uncatched exceptions
        else:
            self.log.critical(
                "An uncaught exception occured:",
                exc_info=(exc_type, exc_value, exc_traceback),
            )

            # Get exception info
            error_msg = f"{self.loc.errors.error_text} {exc_value}"
            detailed_msg = "".join(
                traceback.format_exception(exc_type, exc_value, exc_traceback)
            )
            yesno = True

            # Set exception to True
            # to save log file when exit
            # this ignores user configuration
            self.exception = True

        # Create error messagebox
        messagebox = widgets.ErrorDialog(
            parent=self.root,
            app=self,
            title=f"{self.name} - {self.loc.errors.error}",
            text=error_msg,
            details=detailed_msg,
            yesno=yesno,
        )

        # Play system alarm sound
        alert()

        choice = messagebox.exec()

        if choice == qtw.QMessageBox.StandardButton.No:
            self.exit()

    def get_tmp_dir(self):
        """
        Returns path to a temporary directory.
        Creates one if needed.
        """

        if self.tmp_dir is None:
            self.tmp_dir = Path(tempfile.mkdtemp(prefix="SSE-AT_temp-"))

        return self.tmp_dir

    def timerEvent(self, event: qtc.QTimerEvent):
        super().timerEvent(event)

        if hasattr(self, "api_label"):
            rem_hreq, rem_dreq = self.provider.get_remaining_requests()
            self.api_label.setText(
                f"API: {self.loc.main.api_hleft}: {rem_hreq} | {self.loc.main.api_dleft}: {rem_dreq}"
            )
            if rem_hreq < 50 and rem_dreq == 0:
                self.api_label.setObjectName("critical_label")
            elif rem_hreq < 100 and rem_dreq == 0:
                self.api_label.setObjectName("warning_label")
            else:
                self.api_label.setObjectName("label")
            self.api_label.setStyleSheet(self.styleSheet())

        if hasattr(self, "mainpage_widget"):
            if self.nxm_listener is not None:
                self.mainpage_widget.database_widget.translations_widget.nxmhandler_button.setChecked(
                    self.nxm_listener.is_bound()
                )

    def exit(self, event: qtg.QCloseEvent = None):
        confirmation = True

        if hasattr(self, "mainpage_widget"):
            if not self.mainpage_widget.database_widget.downloads_widget.queue.empty():
                message_box = qtw.QMessageBox(self.root)
                message_box.setWindowTitle(self.loc.main.exit + "?")
                message_box.setText(self.loc.main.unfinished_downloads)
                utils.apply_dark_title_bar(message_box)
                message_box.setStandardButtons(
                    qtw.QMessageBox.StandardButton.Yes
                    | qtw.QMessageBox.StandardButton.Cancel
                )
                message_box.setDefaultButton(qtw.QMessageBox.StandardButton.Yes)
                message_box.button(qtw.QMessageBox.StandardButton.Yes).setText(
                    self.loc.main._continue
                )
                message_box.button(qtw.QMessageBox.StandardButton.Cancel).setText(
                    self.loc.main.cancel
                )

                choice = message_box.exec()

                if choice != qtw.QMessageBox.StandardButton.Yes:
                    confirmation = False

        if hasattr(self, "translation_editor"):
            if any(tab.changes_pending for tab in self.translation_editor.tabs):
                message_box = qtw.QMessageBox(self.root)
                message_box.setWindowTitle(self.loc.main.exit + "?")
                message_box.setText(self.loc.main.unsaved_exit)
                utils.apply_dark_title_bar(message_box)
                message_box.setStandardButtons(
                    qtw.QMessageBox.StandardButton.Yes
                    | qtw.QMessageBox.StandardButton.Cancel
                )
                message_box.setDefaultButton(qtw.QMessageBox.StandardButton.Yes)
                message_box.button(qtw.QMessageBox.StandardButton.Yes).setText(
                    self.loc.main._continue
                )
                message_box.button(qtw.QMessageBox.StandardButton.Cancel).setText(
                    self.loc.main.cancel
                )

                choice = message_box.exec()

                if choice != qtw.QMessageBox.StandardButton.Yes:
                    confirmation = False

        if confirmation:
            if event:
                self.root_close(event)
            else:
                self.root.destroy()
            super().exit()
        elif event:
            event.ignore()

    def clean_and_exit(self):
        self.log.info("Exiting application...")

        if hasattr(self, "mainpage_widget"):
            downloader_thread = (
                self.mainpage_widget.database_widget.downloads_widget.thread
            )
            if downloader_thread.isRunning():
                downloader_thread.terminate()

        if self.tmp_dir is not None:
            shutil.rmtree(self.tmp_dir)

        if self.nxm_listener:
            if self.nxm_listener.is_bound():
                self.nxm_listener.unbind()
                self.log.info("Unbound Nexus Mods Links.")

        if self.app_config["keep_logs_num"] >= 0:
            while (
                len(log_files := os.listdir(self.log_path))
                > self.app_config["keep_logs_num"]
            ):
                log_files.sort(
                    key=lambda name: datetime.strptime(name, "%d.%m.%Y-%H.%M.%S.log")
                )
                os.remove(self.log_path / log_files[0])


def main():
    global translator_api
    global updater
    global utils
    global widgets
    global TranslationDatabase
    global MainPageWidget
    global Provider
    global SettingsDialog
    global StartupDialog
    global TranslationEditor

    import translator_api
    import updater
    import utilities as utils
    import widgets
    from database import TranslationDatabase
    from main_page import MainPageWidget
    from settings import SettingsDialog
    from startup_dialog import StartupDialog
    from translation_editor import TranslationEditor
    from translation_provider import Provider

    MainApp().exec()<|MERGE_RESOLUTION|>--- conflicted
+++ resolved
@@ -32,11 +32,7 @@
     """
 
     name = "SSE Auto Translator"
-<<<<<<< HEAD
     version = "2.0.0-alpha"
-=======
-    version = "1.1.2-beta-3"
->>>>>>> 4fb2e165
 
     loc: "utils.Localisator" = None
     cur_path = Path(__file__).parent.resolve()
